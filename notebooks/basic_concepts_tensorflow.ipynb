{
 "cells": [
  {
   "cell_type": "markdown",
   "metadata": {},
   "source": [
    "# Federated learning: Simple experiment using TensorFlow learning model\n",
    "\n",
    "In this notebook we provide a simple example of how to make an experiment of a federated environment with the help of this framework. We are going to use a popular dataset to start the experimentation in a federated environment. The framework provides some functions to load the [Emnist](https://www.nist.gov/itl/products-and-services/emnist-dataset) Digits dataset."
   ]
  },
  {
   "cell_type": "code",
   "execution_count": null,
   "metadata": {},
   "outputs": [],
   "source": [
    "import shfl\n",
    "\n",
    "database = shfl.data_base.Emnist()\n",
    "train_data, train_labels, val_data, val_labels, test_data, test_labels = database.load_data()"
   ]
  },
  {
   "cell_type": "markdown",
   "metadata": {},
   "source": [
    "Let's inspect some properties of the loaded data."
   ]
  },
  {
   "cell_type": "code",
   "execution_count": null,
   "metadata": {},
   "outputs": [],
   "source": [
    "print(len(train_data))\n",
    "print(len(val_data))\n",
    "print(len(test_data))\n",
    "print(type(train_data[0]))\n",
    "train_data[0].shape"
   ]
  },
  {
   "cell_type": "markdown",
   "metadata": {},
   "source": [
    "So, as we have seen, our dataset is composed of a set of matrices of 28 by 28. Before starting with the federated scenario, we can take a look at a sample in the training data."
   ]
  },
  {
   "cell_type": "code",
   "execution_count": null,
   "metadata": {},
   "outputs": [],
   "source": [
    "import matplotlib.pyplot as plt\n",
    "\n",
    "plt.imshow(train_data[0])"
   ]
  },
  {
   "cell_type": "markdown",
   "metadata": {},
   "source": [
    "We are going to simulate a federated learning scenario with a set of client nodes containing private data, and a central server that will be responsible to coordinate the different clients. But, first of all, we have to simulate the data contained in every client. In order to do that, we are going to use the previously loaded dataset. The assumption in this example will be the data is distributed as a set of independent and identically distributed random variables, having every node approximately the same amount of data. There are a set of different possibilities in order to distribute the data. The distribution of the data is one of the factors that could impact more a federated algorithm. Therefore, the framework contains the implementation of some of the most common distributions that allow you to experiment different situations easily. In [Federated Sampling](./federated_sampling.ipynb) you can dig into the options that the framework provides at the moment."
   ]
  },
  {
   "cell_type": "code",
   "execution_count": null,
   "metadata": {},
   "outputs": [],
   "source": [
    "iid_distribution = shfl.data_distribution.IidDataDistribution(database)\n",
    "federated_data, test_data, test_label = iid_distribution.get_federated_data(num_nodes=20, percent=10)"
   ]
  },
  {
   "cell_type": "markdown",
   "metadata": {},
   "source": [
    "That's it! We have created federated data from the Emnist dataset using 20 nodes and 10 percent of the available data. This data is distributed to a set of data nodes in the form of private data. Let's learn a little more about the federated data."
   ]
  },
  {
   "cell_type": "code",
   "execution_count": null,
   "metadata": {},
   "outputs": [],
   "source": [
    "print(type(federated_data))\n",
    "print(federated_data.num_nodes())\n",
    "federated_data[0].private_data"
   ]
  },
  {
   "cell_type": "markdown",
   "metadata": {},
   "source": [
    "As we can see, private data in a node is not accesible directly but the framework provides mechanisms to use this data in a machine learning model. A federated learning algorithm is defined by a machine learning model locally deployed in each node that learns from the respective node’s private data and an aggregating mechanism to aggregate the different model parameters uploaded by the client nodes to a central node. In this example we will use a deep learning model using keras to build it. The framework provides classes to allow using Tensorflow and Keras (see [Basic Concepts](./basic_concepts.ipynb)) models into a federated learning scenario, your job is only to create a function acting as model builder. Moreover, the framework provides classes to allow using pretrained Tensorflow and Keras models (see [Basic Concepts Pretrained Models](./basic_concepts_pretrained_model.ipynb)). In this example build a Tensorflow learning model.  "
   ]
  },
  {
   "cell_type": "code",
   "execution_count": null,
   "metadata": {},
   "outputs": [],
   "source": [
    "import tensorflow as tf\n",
    "#If you want execute in GPU, you must uncomment this two lines.\n",
    "# physical_devices = tf.config.experimental.list_physical_devices('GPU')\n",
    "# tf.config.experimental.set_memory_growth(physical_devices[0], True)\n",
    "\n",
    "class CustomDense(tf.keras.layers.Layer):\n",
    "    \"\"\"\n",
    "    Implementation of Linear layer\n",
    "\n",
    "    Attributes\n",
    "    ----------\n",
    "    units : int\n",
    "        number of units for the output\n",
    "    w : matrix\n",
    "        Weights from the layer\n",
    "    b : array\n",
    "        Bias from the layer\n",
    "    \"\"\"\n",
    "\n",
    "    def __init__(self, units=32):\n",
    "        super(CustomDense, self).__init__()\n",
    "        self._units = units\n",
    "\n",
    "    def build(self, input_shape):\n",
    "        \"\"\"\n",
    "        Method for build the params\n",
    "\n",
    "        Parameters\n",
    "        ----------\n",
    "        input_shape: list\n",
    "            size of inputs\n",
    "        \"\"\"\n",
    "        self._w = self.add_weight(shape=(input_shape[-1], self._units),\n",
    "                                  initializer='random_normal',\n",
    "                                  trainable=True)\n",
    "\n",
    "        self._b = self.add_weight(shape=(self._units,),\n",
    "                                  initializer='random_normal',\n",
    "                                  trainable=True)\n",
    "\n",
    "    def call(self, inputs):\n",
    "        \"\"\"\n",
    "        Apply linear layer\n",
    "\n",
    "        Parameters\n",
    "        ----------\n",
    "        inputs: matrix\n",
    "            Input data\n",
    "\n",
    "        Return\n",
    "        ------\n",
    "        result : matrix\n",
    "            the result of linear transformation of the data\n",
    "        \"\"\"\n",
    "        return tf.nn.bias_add(tf.matmul(inputs, self._w), self._b)\n",
    "\n",
    "\n",
    "def model_builder():\n",
    "    inputs = tf.keras.Input(shape=(28, 28, 1))\n",
    "    x = tf.keras.layers.Conv2D(32, kernel_size=(3, 3), padding='same', activation='relu', strides=1)(inputs)\n",
    "    x = tf.keras.layers.MaxPooling2D(pool_size=2, strides=2, padding='valid')(x)\n",
    "    x = tf.keras.layers.Dropout(0.4)(x)\n",
    "    x = tf.keras.layers.Conv2D(32, kernel_size=(3, 3), padding='same', activation='relu', strides=1)(x)\n",
    "    x = tf.keras.layers.MaxPooling2D(pool_size=2, strides=2, padding='valid')(x)\n",
    "    x = tf.keras.layers.Flatten()(x)\n",
    "    x = CustomDense(128)(x)\n",
    "    x = tf.nn.relu(x)\n",
    "    x = tf.keras.layers.Dropout(0.1)(x)\n",
    "    x = CustomDense(64)(x)\n",
    "    x = tf.nn.relu(x)\n",
    "    x = CustomDense(10)(x)\n",
    "    outputs = tf.nn.softmax(x)\n",
    "    \n",
    "    model = tf.keras.Model(inputs=inputs, outputs=outputs)\n",
    "\n",
    "    model.compile(optimizer=\"rmsprop\", loss=\"categorical_crossentropy\", metrics=[\"accuracy\"])\n",
    "    \n",
    "    return shfl.model.DeepLearningModel(model)"
   ]
  },
  {
   "cell_type": "markdown",
   "metadata": {},
   "source": [
    "Now, the only piece missing is the aggregation operator. Nevertheless, the framework provides some aggregation operators that we can use. In the following piece of code we define the federated aggregation mechanism. Moreover, we define the federated goverment based on the keras learning model, the federated data and the aggregation mechanism."
   ]
  },
  {
   "cell_type": "code",
   "execution_count": null,
   "metadata": {},
   "outputs": [],
   "source": [
    "aggregator = shfl.federated_aggregator.FedAvgAggregator()\n",
    "federated_government = shfl.learning_approach.FederatedGovernment(model_builder, federated_data, aggregator)"
   ]
  },
  {
   "cell_type": "markdown",
   "metadata": {},
   "source": [
    "If you want to see all the aggregation operators you can follow the following notebook [Federated Aggregation Operators](./basic_concepts_aggregation_operators.ipynb). Before running the algorithm, we want to apply a transformation to the data. A good practice is to define a federated operation that will ensure that the transformation is applied to the federated data in all the client nodes. We want to reshape the data, so we define the following FederatedTransformation."
   ]
  },
  {
   "cell_type": "code",
   "execution_count": null,
   "metadata": {},
   "outputs": [],
   "source": [
    "import numpy as np\n",
    "\n",
    "class Reshape(shfl.private.FederatedTransformation):\n",
    "    \n",
    "    def apply(self, labeled_data):\n",
    "        labeled_data.data = np.reshape(labeled_data.data, (labeled_data.data.shape[0], labeled_data.data.shape[1], labeled_data.data.shape[2],1))\n",
    "\n",
    "class CastFloat(shfl.private.FederatedTransformation):\n",
    "    \n",
    "    def apply(self, labeled_data):\n",
    "        labeled_data.data = labeled_data.data.astype(np.float32)\n",
    "        \n",
    "shfl.private.federated_operation.apply_federated_transformation(federated_data, Reshape())\n",
    "shfl.private.federated_operation.apply_federated_transformation(federated_data, CastFloat())"
   ]
  },
  {
   "cell_type": "markdown",
   "metadata": {},
   "source": [
    "We are now ready to execute our federated learning algorithm."
   ]
  },
  {
   "cell_type": "code",
   "execution_count": null,
   "metadata": {},
   "outputs": [],
   "source": [
    "test_data = np.reshape(test_data, (test_data.shape[0], test_data.shape[1], test_data.shape[2],1))\n",
    "test_data = test_data.astype(np.float32)\n",
    "federated_government.run_rounds(3, test_data, test_label)"
   ]
  }
 ],
 "metadata": {
  "kernelspec": {
   "display_name": "Python 3",
   "language": "python",
   "name": "python3"
  },
  "language_info": {
   "codemirror_mode": {
    "name": "ipython",
    "version": 3
   },
   "file_extension": ".py",
   "mimetype": "text/x-python",
   "name": "python",
   "nbconvert_exporter": "python",
   "pygments_lexer": "ipython3",
<<<<<<< HEAD
   "version": "3.7.3"
=======
   "version": "3.7.7"
  },
  "pycharm": {
   "stem_cell": {
    "cell_type": "raw",
    "source": [],
    "metadata": {
     "collapsed": false
    }
   }
>>>>>>> 8b6a9a9b
  }
 },
 "nbformat": 4,
 "nbformat_minor": 4
}<|MERGE_RESOLUTION|>--- conflicted
+++ resolved
@@ -268,22 +268,18 @@
    "name": "python",
    "nbconvert_exporter": "python",
    "pygments_lexer": "ipython3",
-<<<<<<< HEAD
-   "version": "3.7.3"
-=======
-   "version": "3.7.7"
+   "version": "3.7.4"
   },
   "pycharm": {
    "stem_cell": {
     "cell_type": "raw",
-    "source": [],
     "metadata": {
      "collapsed": false
-    }
+    },
+    "source": []
    }
->>>>>>> 8b6a9a9b
   }
  },
  "nbformat": 4,
- "nbformat_minor": 4
+ "nbformat_minor": 2
 }