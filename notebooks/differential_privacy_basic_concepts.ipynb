--- conflicted
+++ resolved
@@ -434,11 +434,7 @@
    "name": "python",
    "nbconvert_exporter": "python",
    "pygments_lexer": "ipython3",
-<<<<<<< HEAD
-   "version": "3.7.6"
-=======
    "version": "3.7.4"
->>>>>>> b04b8332
   }
  },
  "nbformat": 4,
