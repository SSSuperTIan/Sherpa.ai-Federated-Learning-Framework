from __future__ import print_function
from __future__ import unicode_literals

import re
import inspect
import os
import shutil
import six

try:
    import pathlib
except ImportError:
    import pathlib2 as pathlib

from structure import PAGES


shfl_dir = pathlib.Path(__file__).resolve().parents[1]


def get_function_signature(function, method=True):
    wrapped = getattr(function, '_original_function', None)
    if wrapped is None:
        signature = inspect.getfullargspec(function)
    else:
        signature = inspect.getfullargspec(wrapped)
    defaults = signature.defaults
    if method:
        args = signature.args[1:]
    else:
        args = signature.args
    if defaults:
        kwargs = zip(args[-len(defaults):], defaults)
        args = args[:-len(defaults)]
    else:
        kwargs = []
    st = '%s.%s(' % (clean_module_name(function.__module__), function.__name__)

    for a in args:
        st += str(a) + ', '
    for a, v in kwargs:
        if isinstance(v, str):
            v = '\'' + v + '\''
        st += str(a) + '=' + str(v) + ', '
    if kwargs or args:
        signature = st[:-2] + ')'
    else:
        signature = st + ')'
    return post_process_signature(signature)


def get_class_signature(cls):
    try:
        class_signature = get_function_signature(cls.__init__)
        class_signature = class_signature.replace('__init__', cls.__name__)
    except (TypeError, AttributeError):
        # in case the class inherits from object and does not
        # define __init__
        class_signature = "{clean_module_name}.{cls_name}()".format(
            clean_module_name=cls.__module__,
            cls_name=cls.__name__
        )
    return post_process_signature(class_signature)


def post_process_signature(signature):

    return signature


def clean_module_name(name):

    return name


def class_to_source_link(cls):
    module_name = clean_module_name(cls.__module__)
    path = module_name.replace('.', '/')
    path += '.py'
    line = inspect.getsourcelines(cls)[-1]
    link = ('https://github.com/sherpaai/'
            'Sherpa.ai-Federated-Learning-Framework/blob/master/' + path + '#L' + str(line))
    return '[[source]](' + link + ')'


def code_snippet(snippet):
    result = '```python\n'
    result += snippet.encode('unicode_escape').decode('utf8') + '\n'
    result += '```\n'
    return result


def count_leading_spaces(s):
    ws = re.search(r'\S', s)
    if ws:
        return ws.start()
    else:
        return 0


def process_list_block(docstring, starting_point, section_end,
                       leading_spaces, marker):
    ending_point = docstring.find('\n\n', starting_point)
    block = docstring[starting_point:
                      (ending_point - 1 if ending_point > -1
                       else section_end)]
    # Place marker for later reinjection.
    docstring_slice = docstring[
        starting_point:section_end].replace(block, marker)
    docstring = (docstring[:starting_point] +
                 docstring_slice +
                 docstring[section_end:])
    lines = block.split('\n')
    # Remove the computed number of leading white spaces from each line.
    lines = [re.sub('^' + ' ' * leading_spaces, '', line) for line in lines]
    # Usually lines have at least 4 additional leading spaces.
    # These have to be removed, but first the list roots have to be detected.
    top_level_regex = r'^    ([^\s\\\(]+):(.*)'
    top_level_replacement = r'- __\1__:\2'
    lines = [re.sub(top_level_regex, top_level_replacement, line)
             for line in lines]
    # All the other lines get simply the 4 leading space (if present) removed
    lines = [re.sub(r'^    ', '', line) for line in lines]
    # Fix text lines after lists
    indent = 0
    text_block = False
    for i in range(len(lines)):
        line = lines[i]
        spaces = re.search(r'\S', line)
        if spaces:
            # If it is a list element
            if line[spaces.start()] == '-':
                indent = spaces.start() + 1
                if text_block:
                    text_block = False
                    lines[i] = '\n' + line
            elif spaces.start() < indent:
                text_block = True
                indent = spaces.start()
                lines[i] = '\n' + line
        else:
            text_block = False
            indent = 0
    block = '\n'.join(lines)
    return docstring, block


def process_docstring(docstring):
    # First, extract code blocks and process them.
    code_blocks = []
    if '```' in docstring:
        tmp = docstring[:]
        while '```' in tmp:
            tmp = tmp[tmp.find('```'):]
            index = tmp[3:].find('```') + 6
            snippet = tmp[:index]
            # Place marker in docstring for later reinjection.
            docstring = docstring.replace(
                snippet, '$CODE_BLOCK_%d' % len(code_blocks))
            snippet_lines = snippet.split('\n')
            # Remove leading spaces.
            num_leading_spaces = snippet_lines[-1].find('`')
            snippet_lines = ([snippet_lines[0]] +
                             [line[num_leading_spaces:]
                             for line in snippet_lines[1:]])
            # Most code snippets have 3 or 4 more leading spaces
            # on inner lines, but not all. Remove them.
            inner_lines = snippet_lines[1:-1]
            leading_spaces = None
            for line in inner_lines:
                if not line or line[0] == '\n':
                    continue
                spaces = count_leading_spaces(line)
                if leading_spaces is None:
                    leading_spaces = spaces
                if spaces < leading_spaces:
                    leading_spaces = spaces
            if leading_spaces:
                snippet_lines = ([snippet_lines[0]] +
                                 [line[leading_spaces:]
                                  for line in snippet_lines[1:-1]] +
                                 [snippet_lines[-1]])
            snippet = '\n'.join(snippet_lines)
            code_blocks.append(snippet)
            tmp = tmp[index:]

    # Format docstring lists.
    section_regex = r'\n( +)# (.*)\n'
    section_idx = re.search(section_regex, docstring)
    shift = 0
    sections = {}
    while section_idx and section_idx.group(2):
        anchor = section_idx.group(2)
        leading_spaces = len(section_idx.group(1))
        shift += section_idx.end()
        next_section_idx = re.search(section_regex, docstring[shift:])
        if next_section_idx is None:
            section_end = -1
        else:
            section_end = shift + next_section_idx.start()
        marker = '$' + anchor.replace(' ', '_') + '$'
        docstring, content = process_list_block(docstring,
                                                shift,
                                                section_end,
                                                leading_spaces,
                                                marker)
        sections[marker] = content
        # `docstring` has changed, so we can't use `next_section_idx` anymore
        # we have to recompute it
        section_idx = re.search(section_regex, docstring[shift:])

    # Format docstring section titles.
    docstring = re.sub(r'\n(\s+)# (.*)\n',
                       r'\n\1__\2__\n\n',
                       docstring)

    # Strip all remaining leading spaces.
    lines = docstring.split('\n')
    docstring = '\n'.join([line.lstrip(' ') for line in lines])

    # Reinject list blocks.
    for marker, content in sections.items():
        docstring = docstring.replace(marker, content)

    # Reinject code blocks.
    for i, code_block in enumerate(code_blocks):
        docstring = docstring.replace(
            '$CODE_BLOCK_%d' % i, code_block)
    return docstring


def read_file(path):
    with open(path, encoding='utf-8') as f:
        return f.read()


def collect_class_methods(cls, methods):
    if isinstance(methods, (list, tuple)):
        return [getattr(cls, m) if isinstance(m, str) else m for m in methods]
    methods = []
    for _, method in inspect.getmembers(cls, predicate=inspect.isroutine):
        methods.append(method)
    return methods


def render_function(function, method=True):
    subblocks = []
    signature = get_function_signature(function, method=method)
    if method:
        signature = signature.replace(
            clean_module_name(function.__module__) + '.', '')
        subblocks.append('### ' + function.__name__ + '\n')
    else:
        subblocks.append('## ' + function.__name__ + '\n')
    subblocks.append(code_snippet(signature))
    docstring = function.__doc__
    if docstring:
        subblocks.append(process_docstring(docstring))
    return '\n\n'.join(subblocks)


def read_page_data(page_data, type):
    assert type in ['classes', 'functions', 'methods']
    data = page_data.get(type, [])
    for module in page_data.get('all_module_{}'.format(type), []):
        module_data = []
        for name in dir(module):
            module_member = getattr(module, name)
            if (inspect.isclass(module_member) and type == 'classes' or
               inspect.isfunction(module_member) and type == 'functions'):
                instance = module_member
                if module.__name__ in instance.__module__:
                    if instance not in module_data:
                        module_data.append(instance)
        module_data.sort(key=lambda x: id(x))
        data += module_data
    return data


def get_module_docstring(filepath):
    """Extract the module docstring.
    Also finds the line at which the docstring ends.
    """
    co = compile(open(filepath, encoding='utf-8').read(), filepath, 'exec')
    if co.co_consts and isinstance(co.co_consts[0], six.string_types):
        docstring = co.co_consts[0]
    else:
        print('Could not get the docstring from ' + filepath)
        docstring = ''
    return docstring, co.co_firstlineno


def copy_examples(examples_dir, destination_dir):
    """Copy the examples directory in the docs.
    Prettify files by extracting the docstrings written in Markdown.
    """
    pathlib.Path(destination_dir).mkdir(exist_ok=True)
    for file in os.listdir(examples_dir):
        if not file.endswith('.py'):
            continue
        module_path = os.path.join(examples_dir, file)
        docstring, starting_line = get_module_docstring(module_path)
        destination_file = os.path.join(destination_dir, file[:-2] + 'md')
        with open(destination_file, 'w+', encoding='utf-8') as f_out, \
                open(os.path.join(examples_dir, file),
                     'r+', encoding='utf-8') as f_in:

            f_out.write(docstring + '\n\n')

            # skip docstring
            for _ in range(starting_line):
                next(f_in)

            f_out.write('```python\n')
            # next line might be empty.
            line = next(f_in)
            if line != '\n':
                f_out.write(line)

            # copy the rest of the file.
            for line in f_in:
                f_out.write(line)
            f_out.write('```')


def generate(sources_dir):
    """Generates the markdown files for the docs.
    # Arguments
        sources_dir: Where to put the markdown files.
    """
    template_dir = os.path.join(str(shfl_dir), 'docs', 'templates')

    print('Cleaning up existing sources directory.')
    if os.path.exists(sources_dir):
        shutil.rmtree(sources_dir)

    print('Populating sources directory with templates.')
    shutil.copytree(template_dir, sources_dir)

    readme = read_file(os.path.join(str(shfl_dir), 'README.md'))
    index = read_file(os.path.join(template_dir, 'index.md'))
    index = index.replace('{{autogenerated}}', readme[readme.find('##'):])
    with open(os.path.join(sources_dir, 'index.md'), 'w', encoding='utf-8') as f:
        f.write(index)

    print('Generating docs for Sherpa.ai Federated Learning Framework')
    for page_data in PAGES:
        classes = read_page_data(page_data, 'classes')

        blocks = []
        class_and_methods = False
        for element in classes:
            if not isinstance(element, (list, tuple)):
                element = (element, [])
            cls = element[0]
            subblocks = []
            signature = get_class_signature(cls)
            subblocks.append('<span style="float:right;">' +
                             class_to_source_link(cls) + '</span>')
            if element[1] or class_and_methods:
                class_and_methods = True
                subblocks.append('## ' + cls.__name__ + ' class\n')
            else:
                subblocks.append('### ' + cls.__name__ + '\n')
            subblocks.append(code_snippet(signature))
            docstring = cls.__doc__
            if docstring:
                subblocks.append(process_docstring(docstring))
            methods = collect_class_methods(cls, element[1])
            if methods:
                subblocks.append('\n---')
                subblocks.append('## ' + cls.__name__ + ' methods\n')
                subblocks.append('\n---\n'.join(
                    [render_function(method, method=True)
                     for method in methods]))
            blocks.append('\n'.join(subblocks))

        methods = read_page_data(page_data, 'methods')

        for method in methods:
            blocks.append(render_function(method, method=True))

        functions = read_page_data(page_data, 'functions')

        for function in functions:
            blocks.append(render_function(function, method=False))

        if not blocks:
            raise RuntimeError('Found no content for page ' +
                               page_data['page'])

        mkdown = '\n----\n\n'.join(blocks)
        # Save module page.
        # Either insert content into existing page,
        # or create page otherwise.
        page_name = page_data['page']
        path = os.path.join(sources_dir, page_name)
        if os.path.exists(path):
            template = read_file(path)
            if '{{autogenerated}}' not in template:
                raise RuntimeError('Template found for ' + path +
                                   ' but missing {{autogenerated}}'
                                   ' tag.')
            mkdown = template.replace('{{autogenerated}}', mkdown)
            print('...inserting autogenerated content into template:', path)
        else:
            print('...creating new page with autogenerated content:', path)
        subdir = os.path.dirname(path)
        if not os.path.exists(subdir):
            os.makedirs(subdir)
        with open(path, 'w', encoding='utf-8') as f:
            f.write(mkdown)

    shutil.copyfile(os.path.join(str(shfl_dir), 'README.md'),
                    os.path.join(str(sources_dir), 'index.md'))
    shutil.copyfile(os.path.join(str(shfl_dir), 'install.md'),
                    os.path.join(str(sources_dir), 'install.md'))
    shutil.copyfile(os.path.join(str(shfl_dir), 'CONTRIBUTING.md'),
                    os.path.join(str(sources_dir), 'CONTRIBUTING.md'))
    shutil.copyfile(os.path.join(str(shfl_dir), 'docs/logo.png'),
                    os.path.join(str(sources_dir), 'logo.png'))

    if not os.path.exists(os.path.join(str(sources_dir), 'stylesheets')):
        os.makedirs(os.path.join(str(sources_dir), 'stylesheets'))
    shutil.copyfile(os.path.join(str(shfl_dir), 'docs/sherpa.css'),
                    os.path.join(str(sources_dir), 'stylesheets/sherpa.css'))
    shutil.copyfile(os.path.join(str(shfl_dir), 'docs/fonts.css'),
                    os.path.join(str(sources_dir), 'stylesheets/fonts.css'))

    if not os.path.exists(os.path.join(str(sources_dir), 'fonts')):
        os.makedirs(os.path.join(str(sources_dir), 'fonts'))
    shutil.copyfile(os.path.join(str(shfl_dir), 'docs/fonts/Ubuntu-Bold.ttf'),
                    os.path.join(str(sources_dir), 'fonts/Ubuntu-Bold.ttf'))
    shutil.copyfile(os.path.join(str(shfl_dir), 'docs/fonts/Ubuntu-BoldItalic.ttf'),
                    os.path.join(str(sources_dir), 'fonts/Ubuntu-BoldItalic.ttf'))
    shutil.copyfile(os.path.join(str(shfl_dir), 'docs/fonts/Ubuntu-Italic.ttf'),
                    os.path.join(str(sources_dir), 'fonts/Ubuntu-Italic.ttf'))
    shutil.copyfile(os.path.join(str(shfl_dir), 'docs/fonts/Ubuntu-Light.ttf'),
                    os.path.join(str(sources_dir), 'fonts/Ubuntu-Light.ttf'))
    shutil.copyfile(os.path.join(str(shfl_dir), 'docs/fonts/Ubuntu-LightItalic.ttf'),
                    os.path.join(str(sources_dir), 'fonts/Ubuntu-LightItalic.ttf'))
    shutil.copyfile(os.path.join(str(shfl_dir), 'docs/fonts/Ubuntu-Medium.ttf'),
                    os.path.join(str(sources_dir), 'fonts/Ubuntu-Medium.ttf'))
    shutil.copyfile(os.path.join(str(shfl_dir), 'docs/fonts/Ubuntu-MediumItalic.ttf'),
                    os.path.join(str(sources_dir), 'fonts/Ubuntu-MediumItalic.ttf'))
    shutil.copyfile(os.path.join(str(shfl_dir), 'docs/fonts/Ubuntu-Regular.ttf'),
                    os.path.join(str(sources_dir), 'fonts/Ubuntu-Regular.ttf'))
    shutil.copyfile(os.path.join(str(shfl_dir), 'docs/fonts/UbuntuMono-Bold.ttf'),
                    os.path.join(str(sources_dir), 'fonts/UbuntuMono-Bold.ttf'))
    shutil.copyfile(os.path.join(str(shfl_dir), 'docs/fonts/UbuntuMono-BoldItalic.ttf'),
                    os.path.join(str(sources_dir), 'fonts/UbuntuMono-BoldItalic.ttf'))
    shutil.copyfile(os.path.join(str(shfl_dir), 'docs/fonts/UbuntuMono-Italic.ttf'),
                    os.path.join(str(sources_dir), 'fonts/UbuntuMono-Italic.ttf'))
    shutil.copyfile(os.path.join(str(shfl_dir), 'docs/fonts/UbuntuMono-Regular.ttf'),
                    os.path.join(str(sources_dir), 'fonts/UbuntuMono-Regular.ttf'))

<<<<<<< HEAD
    if not os.path.exists(os.path.join(str(sources_dir), 'js')):
        os.makedirs(os.path.join(str(sources_dir), 'js'))
    shutil.copyfile(os.path.join(str(shfl_dir), 'docs/sherpa.js'),
                    os.path.join(str(sources_dir), 'js/sherpa.js'))
    
=======
>>>>>>> 36cfa77a

if __name__ == '__main__':
    generate(os.path.join(str(shfl_dir), 'docs', 'sources'))<|MERGE_RESOLUTION|>--- conflicted
+++ resolved
@@ -454,14 +454,10 @@
     shutil.copyfile(os.path.join(str(shfl_dir), 'docs/fonts/UbuntuMono-Regular.ttf'),
                     os.path.join(str(sources_dir), 'fonts/UbuntuMono-Regular.ttf'))
 
-<<<<<<< HEAD
     if not os.path.exists(os.path.join(str(sources_dir), 'js')):
         os.makedirs(os.path.join(str(sources_dir), 'js'))
     shutil.copyfile(os.path.join(str(shfl_dir), 'docs/sherpa.js'),
                     os.path.join(str(sources_dir), 'js/sherpa.js'))
-    
-=======
->>>>>>> 36cfa77a
 
 if __name__ == '__main__':
     generate(os.path.join(str(shfl_dir), 'docs', 'sources'))