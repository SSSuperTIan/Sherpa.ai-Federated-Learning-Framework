import numpy as np
import scipy
from math import sqrt
from math import log
<<<<<<< HEAD
=======
from multipledispatch import dispatch
>>>>>>> a145b694
import copy

from shfl.private.data import DPDataAccessDefinition
from shfl.private.query import IdentityFunction


class RandomizedResponseCoins(DPDataAccessDefinition):
    """
    This class uses a simple mechanism to add randomness for binary data. Both the input and output are binary
    arrays or scalars. This algorithm is described by Cynthia Dwork and Aaron Roth in "The algorithmic Foundations of
    Differential Privacy".

    1.- Flip a coin

    2.- If tails, then respond truthfully.

    3.- If heads, then flip a second coin and respond "Yes" if heads and "No" if tails.

    Input data must be binary, otherwise exception will be raised.

    This method is log(3)-differentially private

    # Arguments
        prob_head_first: float in [0,1] representing probability to use a random response instead of true value.
            This is equivalent to prob_head of the first coin flip algorithm described by Dwork.
        prob_head_second: float in [0,1] representing probability of respond true when random answer is provided.
            Equivalent to prob_head in the second coin flip in the algorithm.

    # Properties:
        epsilon_delta: Return epsilon_delta value

    # References
        - [The algorithmic foundations of differential privacy](
           https://www.cis.upenn.edu/~aaroth/Papers/privacybook.pdf)
    """

    def __init__(self, prob_head_first=0.5, prob_head_second=0.5):
        self._prob_head_first = prob_head_first
        self._prob_head_second = prob_head_second
        self._epsilon_delta = (log(3), 0)

    @property
    def epsilon_delta(self):
        return self._epsilon_delta

    def apply(self, data):
        """
        This method applies the the two coin flip algorithm described by Dwork to the given data,
        to access the data. Both the input and output of the method are binary arrays.

        # Arguments:
            data: data to be accessed. It can be either a scalar or a numpy array made of scalars.

        # Returns:
            Queried data with differential privacy.
        """
        data = np.asarray(data)
        self._check_binary_data(data)

        first_coin_flip = scipy.stats.bernoulli.rvs(
            p=(1 - self._prob_head_first), size=data.shape)
        second_coin_flip = scipy.stats.bernoulli.rvs(
            p=self._prob_head_second, size=data.shape)

        result = data * first_coin_flip + \
                 (1 - first_coin_flip) * second_coin_flip

        return result


class RandomizedResponseBinary(DPDataAccessDefinition):
    """
    Implements the most general binary randomized response algorithm. Both the input and output are binary
    arrays or scalars. The algorithm is defined through the conditional probabilities

    - p00 = P( output=0 | input=0 ) = f0
    - p10 = P( output=1 | input=0 ) = 1 - f0
    - p11 = P( output=1 | input=1 ) = f1
    - p01 = P( output=0 | input=1 ) = 1 - f1

    For f0=f1=0 or 1, the algorithm is not random. It is maximally random for f0=f1=1/2.
    This class contains, for special cases of f0, f1, the class RandomizedResponseCoins.
    This algorithm is epsilon-differentially private if epsilon >= log max{ p00/p01, p11/p10} = log \
    max { f0/(1-f1), f1/(1-f0)}

    Input data must be binary, otherwise exception will be raised.

    # Arguments
        f0: float in [0,1] representing the probability of getting 0 when the input is 0
        f1: float in [0,1] representing the probability of getting 1 when the input is 1

    # Properties:
        epsilon_delta: Return epsilon_delta value

    # References
        - [Using Randomized Response for Differential PrivacyPreserving Data Collection](http://csce.uark.edu/~xintaowu/publ/DPL-2014-003.pdf)
    """

    def __init__(self, f0, f1, epsilon):
        self._check_epsilon_delta((epsilon, 0))
        if f0 <= 0 or f0 >= 1:
            raise ValueError(
                "f0 argument must be between 0 an 1, {} was provided".format(f0))
        if f1 <= 0 or f1 >= 1:
            raise ValueError(
                "f1 argument must be between 0 an 1, {} was provided".format(f1))
        if epsilon < log(max(f0 / (1 - f1), f1 / (1 - f0))):
            raise ValueError("To ensure epsilon differential privacy, the following inequality mus be satisfied " +
                             "{}=epsilon >= {}=log max ( f0 / (1 - f1), f1 / (1 - f0))"
                             .format(epsilon, log(max(f0 / (1 - f1), f1 / (1 - f0)))))
        self._f0 = f0
        self._f1 = f1
        self._epsilon = epsilon

    @property
    def epsilon_delta(self):
        return self._epsilon, 0

    def apply(self, data):
        """
        This method applies the randomized response mechanism to the given data, to access the data
        Both the input and output of the method are binary arrays.

        # Arguments:
            data: data to be accessed. It can be either a scalar or a numpy array made of scalars.

        # Returns:
            Queried data with differential privacy.
        """
        data = np.asarray(data)
        self._check_binary_data(data)

        probabilities = np.empty(data.shape)
        x_zero = data == 0
        probabilities[x_zero] = 1 - self._f0
        probabilities[~x_zero] = self._f1
        x_response = scipy.stats.bernoulli.rvs(p=probabilities)

        return x_response


class LaplaceMechanism(DPDataAccessDefinition):
    """
    Implements the Laplace mechanism for differential privacy defined by Dwork in
    "The algorithmic Foundations of Differential Privacy".

    Notice that the Laplace mechanism is a randomization algorithm that depends on the l1 sensitivity,
    which can be regarded as a numeric query. One can show that this mechanism is
    epsilon-differentially private with epsilon = l1-sensitivity/b where b is a constant.

    In order to apply this mechanism for a particular value of epsilon, we need to compute
    the sensitivity, which might be hard to compute in practice. The framework provides
    a method to estimate the sensitivity of a query that maps the private data in a normed space
    (see: [SensitivitySampler](../sensitivity_sampler))

    A different sample of the Laplace distribution is taken for each element of
    the query output. For example, if the query output is a list containing three
    arrays of size n * m, then 3*n*m samples are taken from the Laplace distribution
    using the provided sensitivity.

    # Arguments:
        sensitivity: scalar, array, list or dictionary representing the
            sensitivity of the query.
            It must be consistent with the query output.
            Example 1: if the query output is an array of size n * m, and a scalar
            sensitivity is provided, then the same sensitivity is applied to
            each entry in the output.
            Instead, providing a vector of sensitivities of size m, then the
            sensitivity is applied column-wise over the query output.
            Finally, providing a sensitivity array of size n * m,
            a different sensitivity value si applied to each element of the
            query output. Note that in all the cases, n*m Laplace samples are
            taken, i.e. each value of the query output is perturbed with a
            different noise value.
            Example 2: if the query output is a list or a dictionary
            containing arrays, sensitivity should be provided as a list
            or dictionary with the same length.
            Then for each array in the list or dictionary, the same
            considerations as for Example 1 hold. For instance, providing simply
            a scalar will apply the same sensitivity to each array in the list
            or dictionary.
        epsilon: scalar representing the desired epsilon.
        query: function to apply over the private data (see: [Query](../../private/query)).
            This parameter is optional and \
            the identity function (see: [IdentityFunction](../../private/query/#identityfunction-class)) will be used \
            if it is not provided.

    # Properties:
        epsilon_delta: Returns epsilon_delta value

    # References
        - [The algorithmic foundations of differential privacy](
           https://www.cis.upenn.edu/~aaroth/Papers/privacybook.pdf)
    """

    def __init__(self, sensitivity, epsilon, query=None):
        if query is None:
            query = IdentityFunction()

        self._check_epsilon_delta((epsilon, 0))
<<<<<<< HEAD

=======
>>>>>>> a145b694
        self._sensitivity = sensitivity
        self._epsilon = epsilon
        self._query = query

    @property
    def epsilon_delta(self):
        return self._epsilon, 0

    @staticmethod
    def _seq_iter(obj):
        return obj if isinstance(obj, dict) else range(len(obj))

    @staticmethod
    def _pick_sensitivity(sensitivity, i):
        try:
            return sensitivity[i] if isinstance(sensitivity, (dict, list)) else sensitivity
        except KeyError:
            raise KeyError("The sensitivity does not contain the key {}".format(i))

<<<<<<< HEAD
    def _add_noise(self, obj, sensitivity):
        if isinstance(obj, (np.ScalarType, np.ndarray)):
            sensitivity = np.asarray(sensitivity)
            obj = np.asarray(obj)
            self._check_sensitivity_positive(np.asarray(sensitivity))
            self._check_sensitivity_shape(sensitivity, obj)
            b = sensitivity / self._epsilon
            output = obj + np.random.laplace(loc=0.0, scale=b, size=obj.shape)
            return output

        elif isinstance(obj, (dict, list)):
            output = copy.deepcopy(obj)
            for i in self._seq_iter(obj):
                sensitivity_tmp = self._pick_sensitivity(sensitivity, i)
                output[i] = self._add_noise(obj[i], sensitivity_tmp)
            return output

=======
>>>>>>> a145b694
    def apply(self, data):
        """
        Implementation of abstract method of class
        [DataAccessDefinition](../../private/#DataAccessDefinition-class)

        # Arguments:
<<<<<<< HEAD
            data: data to be accessed. It can be either a scalar, a numpy array made of scalars
            or a dictionary whose values are arrays.
=======
            data: data to be accessed. It can be either a scalar, an array,
            a list or a dictionary whose values are arrays.
>>>>>>> a145b694

        # Returns:
            Queried data with differential privacy.
        """
<<<<<<< HEAD

        query_result = self._query.get(data)
        return self._add_noise(query_result, self._sensitivity)
=======
        query_result = self._query.get(data)

        return self._add_noise(query_result, self._sensitivity)

    @dispatch((np.ndarray, np.ScalarType), (np.ndarray, np.ScalarType))
    def _add_noise(self, obj, sensitivity):
        """Add Laplace noise to a scalar or an array"""
        sensitivity_array = np.asarray(sensitivity)
        obj = np.asarray(obj)
        self._check_sensitivity_positive(sensitivity_array)
        self._check_sensitivity_shape(sensitivity_array, obj)
        b = sensitivity / self._epsilon
        output = obj + np.random.laplace(loc=0.0, scale=b, size=obj.shape)
        return output

    @dispatch((dict, list), (dict, list, np.ndarray, np.ScalarType))
    def _add_noise(self, obj, sensitivity):
        """Add Laplace noise to a list or a dictionary"""
        output = copy.deepcopy(obj)
        for i in self._seq_iter(obj):
            sensitivity_tmp = self._pick_sensitivity(sensitivity, i)
            output[i] = self._add_noise(obj[i], sensitivity_tmp)
        return output
>>>>>>> a145b694


class GaussianMechanism(DPDataAccessDefinition):
    """
    Implements the Gaussian mechanism for differential privacy defined by Dwork in
    "The algorithmic Foundations of Differential Privacy".

    Notice that the Gaussian mechanism is a randomization algorithm that depends on the l2-sensitivity,
    which can be regarded as a numeric query. One can show that this mechanism is
    (epsilon, delta)-differentially private where noise is draw from a Gauss Distribution with zero mean
    and standard deviation equal to sqrt(2 * ln(1,25/delta)) * l2-sensitivity / epsilon where epsilon
    is in the interval (0, 1)

    In order to apply this mechanism, we need to compute
    the l2-sensitivity, which might be hard to compute in practice. The framework provides
    a method to estimate the sensitivity of a query that maps the private data in a normed space
    (see: [SensitivitySampler](../sensitivity_sampler))

    # Arguments:
        sensitivity: float or array representing l2-sensitivity of the applied query
        epsilon: float for the epsilon you want to apply
        delta: float for the delta you want to apply
        query: Function to apply over private data (see: [Query](../../private/query)). This parameter is optional and \
            the identity function (see: [IdentityFunction](../../private/query/#identityfunction-class)) will be used \
            if it is not provided.

    # Properties:
        epsilon_delta: Return epsilon_delta value

    # References
        - [The algorithmic foundations of differential privacy](
           https://www.cis.upenn.edu/~aaroth/Papers/privacybook.pdf)
    """

    def __init__(self, sensitivity, epsilon_delta, query=None):
        if query is None:
            query = IdentityFunction()

        self._check_epsilon_delta(epsilon_delta)
        if epsilon_delta[0] >= 1:
            raise ValueError(
                "In the Gaussian mechanism epsilon have to be greater than 0 and less than 1")
        self._check_sensitivity_positive(sensitivity)
        self._sensitivity = sensitivity
        self._epsilon_delta = epsilon_delta
        self._query = query

    @property
    def epsilon_delta(self):
        return self._epsilon_delta

    def apply(self, data):
        """
        This method applies the gaussian mechanism to the given data, to access the data.

        # Arguments:
            data: data to be accessed. It can be either a scalar or a numpy array made of scalars

        # Returns:
            Queried data with differential privacy.
        """
        query_result = np.asarray(self._query.get(data))
        sensitivity = np.asarray(self._sensitivity)
        self._check_sensitivity_shape(sensitivity, query_result)
        std = sqrt(2 * np.log(1.25 / self._epsilon_delta[1])) * \
              sensitivity / self._epsilon_delta[0]

        return query_result + np.random.normal(loc=0.0, scale=std, size=query_result.shape)


class ExponentialMechanism(DPDataAccessDefinition):
    """
    Implements the exponential mechanism differential privacy defined by Dwork in
    "The algorithmic Foundations of Differential Privacy".

    # Arguments:
        u: utility function with arguments x and r. It should be vectorized, so that for a \
        particular database x, it returns as many values as given in r.
        r: array for the response space.
        delta_u: float for the sensitivity of the utility function.
        epsilon: float for the epsilon you want to apply.
        size: integer for the number of queries to perform at once. If not given it defaults to one.

    # References
        - [The algorithmic foundations of differential privacy](
           https://www.cis.upenn.edu/~aaroth/Papers/privacybook.pdf)
    """

    def __init__(self, u, r, delta_u, epsilon, size=1):
        self._check_epsilon_delta((epsilon, 0))
        self._u = u
        self._r = r
        self._delta_u = delta_u
        self._epsilon = epsilon
        self._size = size

    @property
    def epsilon_delta(self):
        return self._epsilon, 0

    def apply(self, data):
        """
        This method applies the exponential mechanism to the given data, to access the data.

        # Arguments:
            data: data to be accessed. It can be either a scalar or a numpy array made of scalars

        # Returns:
            Queried data with differential privacy.
        """
        r_range = self._r
        u_points = self._u(data, r_range)
        p = np.exp(self._epsilon * u_points / (2 * self._delta_u))
        p /= p.sum()
        sample = np.random.choice(
            a=r_range, size=self._size, replace=True, p=p)

        return sample<|MERGE_RESOLUTION|>--- conflicted
+++ resolved
@@ -2,10 +2,7 @@
 import scipy
 from math import sqrt
 from math import log
-<<<<<<< HEAD
-=======
 from multipledispatch import dispatch
->>>>>>> a145b694
 import copy
 
 from shfl.private.data import DPDataAccessDefinition
@@ -206,10 +203,7 @@
             query = IdentityFunction()
 
         self._check_epsilon_delta((epsilon, 0))
-<<<<<<< HEAD
-
-=======
->>>>>>> a145b694
+
         self._sensitivity = sensitivity
         self._epsilon = epsilon
         self._query = query
@@ -229,48 +223,18 @@
         except KeyError:
             raise KeyError("The sensitivity does not contain the key {}".format(i))
 
-<<<<<<< HEAD
-    def _add_noise(self, obj, sensitivity):
-        if isinstance(obj, (np.ScalarType, np.ndarray)):
-            sensitivity = np.asarray(sensitivity)
-            obj = np.asarray(obj)
-            self._check_sensitivity_positive(np.asarray(sensitivity))
-            self._check_sensitivity_shape(sensitivity, obj)
-            b = sensitivity / self._epsilon
-            output = obj + np.random.laplace(loc=0.0, scale=b, size=obj.shape)
-            return output
-
-        elif isinstance(obj, (dict, list)):
-            output = copy.deepcopy(obj)
-            for i in self._seq_iter(obj):
-                sensitivity_tmp = self._pick_sensitivity(sensitivity, i)
-                output[i] = self._add_noise(obj[i], sensitivity_tmp)
-            return output
-
-=======
->>>>>>> a145b694
     def apply(self, data):
         """
         Implementation of abstract method of class
         [DataAccessDefinition](../../private/#DataAccessDefinition-class)
 
         # Arguments:
-<<<<<<< HEAD
-            data: data to be accessed. It can be either a scalar, a numpy array made of scalars
-            or a dictionary whose values are arrays.
-=======
             data: data to be accessed. It can be either a scalar, an array,
             a list or a dictionary whose values are arrays.
->>>>>>> a145b694
-
-        # Returns:
-            Queried data with differential privacy.
-        """
-<<<<<<< HEAD
-
-        query_result = self._query.get(data)
-        return self._add_noise(query_result, self._sensitivity)
-=======
+
+        # Returns:
+            Queried data with differential privacy.
+        """
         query_result = self._query.get(data)
 
         return self._add_noise(query_result, self._sensitivity)
@@ -294,7 +258,6 @@
             sensitivity_tmp = self._pick_sensitivity(sensitivity, i)
             output[i] = self._add_noise(obj[i], sensitivity_tmp)
         return output
->>>>>>> a145b694
 
 
 class GaussianMechanism(DPDataAccessDefinition):
