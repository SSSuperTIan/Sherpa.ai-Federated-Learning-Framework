import numpy as np
import scipy
from math import sqrt
from math import log
<<<<<<< HEAD
from multipledispatch import dispatch
=======
import copy
>>>>>>> 9c64eccc

from shfl.private.data import DPDataAccessDefinition
from shfl.private.query import IdentityFunction


class RandomizedResponseCoins(DPDataAccessDefinition):
    """
    This class uses a simple mechanism to add randomness for binary data. Both the input and output are binary
    arrays or scalars. This algorithm is described by Cynthia Dwork and Aaron Roth in "The algorithmic Foundations of
    Differential Privacy".

    1.- Flip a coin

    2.- If tails, then respond truthfully.

    3.- If heads, then flip a second coin and respond "Yes" if heads and "No" if tails.

    Input data must be binary, otherwise exception will be raised.

    This method is log(3)-differentially private

    # Arguments
        prob_head_first: float in [0,1] representing probability to use a random response instead of true value.
            This is equivalent to prob_head of the first coin flip algorithm described by Dwork.
        prob_head_second: float in [0,1] representing probability of respond true when random answer is provided.
            Equivalent to prob_head in the second coin flip in the algorithm.

    # Properties:
        epsilon_delta: Return epsilon_delta value

    # References
        - [The algorithmic foundations of differential privacy](
           https://www.cis.upenn.edu/~aaroth/Papers/privacybook.pdf)
    """

    def __init__(self, prob_head_first=0.5, prob_head_second=0.5):
        self._prob_head_first = prob_head_first
        self._prob_head_second = prob_head_second
        self._epsilon_delta = (log(3), 0)

    @property
    def epsilon_delta(self):
        return self._epsilon_delta

    def apply(self, data):
        """
        This method applies the the two coin flip algorithm described by Dwork to the given data,
        to access the data. Both the input and output of the method are binary arrays.

        # Arguments:
            data: data to be accessed. It can be either a scalar or a numpy array made of scalars.

        # Returns:
            Queried data with differential privacy.
        """
        data = np.asarray(data)
        self._check_binary_data(data)

        first_coin_flip = scipy.stats.bernoulli.rvs(
            p=(1 - self._prob_head_first), size=data.shape)
        second_coin_flip = scipy.stats.bernoulli.rvs(
            p=self._prob_head_second, size=data.shape)

        result = data * first_coin_flip + \
                 (1 - first_coin_flip) * second_coin_flip

        return result


class RandomizedResponseBinary(DPDataAccessDefinition):
    """
    Implements the most general binary randomized response algorithm. Both the input and output are binary
    arrays or scalars. The algorithm is defined through the conditional probabilities

    - p00 = P( output=0 | input=0 ) = f0
    - p10 = P( output=1 | input=0 ) = 1 - f0
    - p11 = P( output=1 | input=1 ) = f1
    - p01 = P( output=0 | input=1 ) = 1 - f1

    For f0=f1=0 or 1, the algorithm is not random. It is maximally random for f0=f1=1/2.
    This class contains, for special cases of f0, f1, the class RandomizedResponseCoins.
    This algorithm is epsilon-differentially private if epsilon >= log max{ p00/p01, p11/p10} = log \
    max { f0/(1-f1), f1/(1-f0)}

    Input data must be binary, otherwise exception will be raised.

    # Arguments
        f0: float in [0,1] representing the probability of getting 0 when the input is 0
        f1: float in [0,1] representing the probability of getting 1 when the input is 1

    # Properties:
        epsilon_delta: Return epsilon_delta value

    # References
        - [Using Randomized Response for Differential PrivacyPreserving Data Collection](http://csce.uark.edu/~xintaowu/publ/DPL-2014-003.pdf)
    """

    def __init__(self, f0, f1, epsilon):
        self._check_epsilon_delta((epsilon, 0))
        if f0 <= 0 or f0 >= 1:
            raise ValueError(
                "f0 argument must be between 0 an 1, {} was provided".format(f0))
        if f1 <= 0 or f1 >= 1:
            raise ValueError(
                "f1 argument must be between 0 an 1, {} was provided".format(f1))
        if epsilon < log(max(f0 / (1 - f1), f1 / (1 - f0))):
            raise ValueError("To ensure epsilon differential privacy, the following inequality mus be satisfied " +
                             "{}=epsilon >= {}=log max ( f0 / (1 - f1), f1 / (1 - f0))"
                             .format(epsilon, log(max(f0 / (1 - f1), f1 / (1 - f0)))))
        self._f0 = f0
        self._f1 = f1
        self._epsilon = epsilon

    @property
    def epsilon_delta(self):
        return self._epsilon, 0

    def apply(self, data):
        """
        This method applies the randomized response mechanism to the given data, to access the data
        Both the input and output of the method are binary arrays.

        # Arguments:
            data: data to be accessed. It can be either a scalar or a numpy array made of scalars.

        # Returns:
            Queried data with differential privacy.
        """
        data = np.asarray(data)
        self._check_binary_data(data)

        probabilities = np.empty(data.shape)
        x_zero = data == 0
        probabilities[x_zero] = 1 - self._f0
        probabilities[~x_zero] = self._f1
        x_response = scipy.stats.bernoulli.rvs(p=probabilities)

        return x_response


class LaplaceMechanism(DPDataAccessDefinition):
    """
    Implements the Laplace mechanism for differential privacy defined by Dwork in
    "The algorithmic Foundations of Differential Privacy".

    Notice that the Laplace mechanism is a randomization algorithm that depends on the l1 sensitivity,
    which can be regarded as a numeric query. One can show that this mechanism is
    epsilon-differentially private with epsilon = l1-sensitivity/b where b is a constant.

    In order to apply this mechanism for a particular value of epsilon, we need to compute
    the sensitivity, which might be hard to compute in practice. The framework provides
    a method to estimate the sensitivity of a query that maps the private data in a normed space
    (see: [SensitivitySampler](../sensitivity_sampler))

    # Arguments:
        sensitivity: float, array or list representing sensitivity of the query
        epsilon: float for the epsilon you want to apply
        query: Function to apply over private data (see: [Query](../../private/query)).
            This parameter is optional and \
            the identity function (see: [IdentityFunction](../../private/query/#identityfunction-class)) will be used \
            if it is not provided.

    # Properties:
        epsilon_delta: Return epsilon_delta value

    # References
        - [The algorithmic foundations of differential privacy](
           https://www.cis.upenn.edu/~aaroth/Papers/privacybook.pdf)
    """

    def __init__(self, sensitivity, epsilon, query=None):
        if query is None:
            query = IdentityFunction()

        self._check_epsilon_delta((epsilon, 0))
<<<<<<< HEAD
=======

>>>>>>> 9c64eccc
        self._sensitivity = sensitivity
        self._epsilon = epsilon
        self._query = query

    @property
    def epsilon_delta(self):
        return self._epsilon, 0

    @staticmethod
    def _seq_iter(obj):
        return obj if isinstance(obj, dict) else range(len(obj))

    @staticmethod
    def _pick_sensitivity(sensitivity, i):
        try:
            return sensitivity[i] if isinstance(sensitivity, (dict, list)) else sensitivity
        except KeyError:
            raise KeyError("The sensitivity does not contain the key {}".format(i))

    def _add_noise(self, obj, sensitivity):
        if isinstance(obj, (np.ScalarType, np.ndarray)):
            sensitivity = np.asarray(sensitivity)
            obj = np.asarray(obj)
            self._check_sensitivity_positive(np.asarray(sensitivity))
            self._check_sensitivity_shape(sensitivity, obj)
            b = sensitivity / self._epsilon
            output = obj + np.random.laplace(loc=0.0, scale=b, size=obj.shape)
            return output

        elif isinstance(obj, (dict, list)):
            output = copy.deepcopy(obj)
            for i in self._seq_iter(obj):
                sensitivity_tmp = self._pick_sensitivity(sensitivity, i)
                output[i] = self._add_noise(obj[i], sensitivity_tmp)
            return output

    def apply(self, data):
        """
        Implementation of abstract method of class
        [DataAccessDefinition](../../private/#DataAccessDefinition-class)

        # Arguments:
<<<<<<< HEAD
            data: data to be accessed.
=======
            data: data to be accessed. It can be either a scalar, a numpy array made of scalars
            or a dictionary whose values are arrays.
>>>>>>> 9c64eccc

        # Returns:
            Queried data with differential privacy.
        """
<<<<<<< HEAD
        query_result = self._query.get(data)

        return self._get_query_dp(self._sensitivity, query_result)

    @dispatch((np.ndarray, np.ScalarType, list), (np.ndarray, np.ScalarType))
    def _get_query_dp(self, sensitivity, query_result):
        """
        Apply the Laplace mechanism on the query result.
        The query result is a scalar or an array.

        # Arguments:
            query_result: data to be accessed

        # Returns:
            Queried data with differential privacy
        """
        sensitivity = np.asarray(sensitivity)
        query_result = np.asarray(query_result)
        self._check_sensitivity_positive(sensitivity)
        self._check_sensitivity_shape(sensitivity, query_result)
        b = sensitivity / self._epsilon
        query_result_dp = query_result + np.random.laplace(
            loc=0.0, scale=b, size=query_result.shape)

        return query_result_dp

    @dispatch((np.ndarray, np.ScalarType, list), list)
    def _get_query_dp(self, sensitivity, query_result):
        """
            Apply the Laplace mechanism on the query result.
            The query result is a (nested) list of arrays.

        # Arguments:
            query_result: data to be accessed

        # Returns:
            Queried data with differential privacy
        """
        sensitivity = self._check_sensitivity_list(sensitivity, query_result)
        query_result_dp = [self._get_query_dp(i_sensitivity, i_query_result)
                           for i_sensitivity, i_query_result in
                           zip(sensitivity, query_result)]

        return query_result_dp
=======

        query_result = self._query.get(data)
        return self._add_noise(query_result, self._sensitivity)
>>>>>>> 9c64eccc


class GaussianMechanism(DPDataAccessDefinition):
    """
    Implements the Gaussian mechanism for differential privacy defined by Dwork in
    "The algorithmic Foundations of Differential Privacy".

    Notice that the Gaussian mechanism is a randomization algorithm that depends on the l2-sensitivity,
    which can be regarded as a numeric query. One can show that this mechanism is
    (epsilon, delta)-differentially private where noise is draw from a Gauss Distribution with zero mean
    and standard deviation equal to sqrt(2 * ln(1,25/delta)) * l2-sensitivity / epsilon where epsilon
    is in the interval (0, 1)

    In order to apply this mechanism, we need to compute
    the l2-sensitivity, which might be hard to compute in practice. The framework provides
    a method to estimate the sensitivity of a query that maps the private data in a normed space
    (see: [SensitivitySampler](../sensitivity_sampler))

    # Arguments:
        sensitivity: float or array representing l2-sensitivity of the applied query
        epsilon: float for the epsilon you want to apply
        delta: float for the delta you want to apply
        query: Function to apply over private data (see: [Query](../../private/query)). This parameter is optional and \
            the identity function (see: [IdentityFunction](../../private/query/#identityfunction-class)) will be used \
            if it is not provided.

    # Properties:
        epsilon_delta: Return epsilon_delta value

    # References
        - [The algorithmic foundations of differential privacy](
           https://www.cis.upenn.edu/~aaroth/Papers/privacybook.pdf)
    """

    def __init__(self, sensitivity, epsilon_delta, query=None):
        if query is None:
            query = IdentityFunction()

        self._check_epsilon_delta(epsilon_delta)
        if epsilon_delta[0] >= 1:
            raise ValueError(
                "In the Gaussian mechanism epsilon have to be greater than 0 and less than 1")
        self._check_sensitivity_positive(sensitivity)
        self._sensitivity = sensitivity
        self._epsilon_delta = epsilon_delta
        self._query = query

    @property
    def epsilon_delta(self):
        return self._epsilon_delta

    def apply(self, data):
        """
        This method applies the gaussian mechanism to the given data, to access the data.

        # Arguments:
            data: data to be accessed. It can be either a scalar or a numpy array made of scalars

        # Returns:
            Queried data with differential privacy.
        """
        query_result = np.asarray(self._query.get(data))
        sensitivity = np.asarray(self._sensitivity)
        self._check_sensitivity_shape(sensitivity, query_result)
        std = sqrt(2 * np.log(1.25 / self._epsilon_delta[1])) * \
              sensitivity / self._epsilon_delta[0]

        return query_result + np.random.normal(loc=0.0, scale=std, size=query_result.shape)


class ExponentialMechanism(DPDataAccessDefinition):
    """
    Implements the exponential mechanism differential privacy defined by Dwork in
    "The algorithmic Foundations of Differential Privacy".

    # Arguments:
        u: utility function with arguments x and r. It should be vectorized, so that for a \
        particular database x, it returns as many values as given in r.
        r: array for the response space.
        delta_u: float for the sensitivity of the utility function.
        epsilon: float for the epsilon you want to apply.
        size: integer for the number of queries to perform at once. If not given it defaults to one.

    # References
        - [The algorithmic foundations of differential privacy](
           https://www.cis.upenn.edu/~aaroth/Papers/privacybook.pdf)
    """

    def __init__(self, u, r, delta_u, epsilon, size=1):
        self._check_epsilon_delta((epsilon, 0))
        self._u = u
        self._r = r
        self._delta_u = delta_u
        self._epsilon = epsilon
        self._size = size

    @property
    def epsilon_delta(self):
        return self._epsilon, 0

    def apply(self, data):
        """
        This method applies the exponential mechanism to the given data, to access the data.

        # Arguments:
            data: data to be accessed. It can be either a scalar or a numpy array made of scalars

        # Returns:
            Queried data with differential privacy.
        """
        r_range = self._r
        u_points = self._u(data, r_range)
        p = np.exp(self._epsilon * u_points / (2 * self._delta_u))
        p /= p.sum()
        sample = np.random.choice(
            a=r_range, size=self._size, replace=True, p=p)

        return sample<|MERGE_RESOLUTION|>--- conflicted
+++ resolved
@@ -2,11 +2,8 @@
 import scipy
 from math import sqrt
 from math import log
-<<<<<<< HEAD
 from multipledispatch import dispatch
-=======
 import copy
->>>>>>> 9c64eccc
 
 from shfl.private.data import DPDataAccessDefinition
 from shfl.private.query import IdentityFunction
@@ -161,16 +158,40 @@
     a method to estimate the sensitivity of a query that maps the private data in a normed space
     (see: [SensitivitySampler](../sensitivity_sampler))
 
+    A different sample of the Laplace distribution is taken for each element of
+    the query output. For example, if the query output is a list containing three
+    arrays of size n * m, then 3*n*m samples are taken from the Laplace distribution
+    using the provided sensitivity.
+
     # Arguments:
-        sensitivity: float, array or list representing sensitivity of the query
-        epsilon: float for the epsilon you want to apply
-        query: Function to apply over private data (see: [Query](../../private/query)).
+        sensitivity: scalar, array, list or dictionary representing the
+            sensitivity of the query.
+            It must be consistent with the query output.
+            Example 1: if the query output is an array of size n * m, and a scalar
+            sensitivity is provided, then the same sensitivity is applied to
+            each entry in the output.
+            Instead, providing a vector of sensitivities of size m, then the
+            sensitivity is applied column-wise over the query output.
+            Finally, providing a sensitivity array of size n * m,
+            a different sensitivity value si applied to each element of the
+            query output. Note that in all the cases, n*m Laplace samples are
+            taken, i.e. each value of the query output is perturbed with a
+            different noise value.
+            Example 2: if the query output is a list or a dictionary
+            containing arrays, sensitivity should be provided as a list
+            or dictionary with the same length.
+            Then for each array in the list or dictionary, the same
+            considerations as for Example 1 hold. For instance, providing simply
+            a scalar will apply the same sensitivity to each array in the list
+            or dictionary.
+        epsilon: scalar representing the desired epsilon.
+        query: function to apply over the private data (see: [Query](../../private/query)).
             This parameter is optional and \
             the identity function (see: [IdentityFunction](../../private/query/#identityfunction-class)) will be used \
             if it is not provided.
 
     # Properties:
-        epsilon_delta: Return epsilon_delta value
+        epsilon_delta: Returns epsilon_delta value
 
     # References
         - [The algorithmic foundations of differential privacy](
@@ -182,10 +203,6 @@
             query = IdentityFunction()
 
         self._check_epsilon_delta((epsilon, 0))
-<<<<<<< HEAD
-=======
-
->>>>>>> 9c64eccc
         self._sensitivity = sensitivity
         self._epsilon = epsilon
         self._query = query
@@ -205,89 +222,41 @@
         except KeyError:
             raise KeyError("The sensitivity does not contain the key {}".format(i))
 
-    def _add_noise(self, obj, sensitivity):
-        if isinstance(obj, (np.ScalarType, np.ndarray)):
-            sensitivity = np.asarray(sensitivity)
-            obj = np.asarray(obj)
-            self._check_sensitivity_positive(np.asarray(sensitivity))
-            self._check_sensitivity_shape(sensitivity, obj)
-            b = sensitivity / self._epsilon
-            output = obj + np.random.laplace(loc=0.0, scale=b, size=obj.shape)
-            return output
-
-        elif isinstance(obj, (dict, list)):
-            output = copy.deepcopy(obj)
-            for i in self._seq_iter(obj):
-                sensitivity_tmp = self._pick_sensitivity(sensitivity, i)
-                output[i] = self._add_noise(obj[i], sensitivity_tmp)
-            return output
-
     def apply(self, data):
         """
         Implementation of abstract method of class
         [DataAccessDefinition](../../private/#DataAccessDefinition-class)
 
         # Arguments:
-<<<<<<< HEAD
-            data: data to be accessed.
-=======
-            data: data to be accessed. It can be either a scalar, a numpy array made of scalars
-            or a dictionary whose values are arrays.
->>>>>>> 9c64eccc
-
-        # Returns:
-            Queried data with differential privacy.
-        """
-<<<<<<< HEAD
+            data: data to be accessed. It can be either a scalar, an array,
+            a list or a dictionary whose values are arrays.
+
+        # Returns:
+            Queried data with differential privacy.
+        """
         query_result = self._query.get(data)
 
-        return self._get_query_dp(self._sensitivity, query_result)
-
-    @dispatch((np.ndarray, np.ScalarType, list), (np.ndarray, np.ScalarType))
-    def _get_query_dp(self, sensitivity, query_result):
-        """
-        Apply the Laplace mechanism on the query result.
-        The query result is a scalar or an array.
-
-        # Arguments:
-            query_result: data to be accessed
-
-        # Returns:
-            Queried data with differential privacy
-        """
-        sensitivity = np.asarray(sensitivity)
-        query_result = np.asarray(query_result)
-        self._check_sensitivity_positive(sensitivity)
-        self._check_sensitivity_shape(sensitivity, query_result)
+        return self._add_noise(query_result, self._sensitivity)
+
+    @dispatch((np.ndarray, np.ScalarType), (np.ndarray, np.ScalarType))
+    def _add_noise(self, obj, sensitivity):
+        """Add Laplace noise to a scalar or an array"""
+        sensitivity_array = np.asarray(sensitivity)
+        obj = np.asarray(obj)
+        self._check_sensitivity_positive(sensitivity_array)
+        self._check_sensitivity_shape(sensitivity_array, obj)
         b = sensitivity / self._epsilon
-        query_result_dp = query_result + np.random.laplace(
-            loc=0.0, scale=b, size=query_result.shape)
-
-        return query_result_dp
-
-    @dispatch((np.ndarray, np.ScalarType, list), list)
-    def _get_query_dp(self, sensitivity, query_result):
-        """
-            Apply the Laplace mechanism on the query result.
-            The query result is a (nested) list of arrays.
-
-        # Arguments:
-            query_result: data to be accessed
-
-        # Returns:
-            Queried data with differential privacy
-        """
-        sensitivity = self._check_sensitivity_list(sensitivity, query_result)
-        query_result_dp = [self._get_query_dp(i_sensitivity, i_query_result)
-                           for i_sensitivity, i_query_result in
-                           zip(sensitivity, query_result)]
-
-        return query_result_dp
-=======
-
-        query_result = self._query.get(data)
-        return self._add_noise(query_result, self._sensitivity)
->>>>>>> 9c64eccc
+        output = obj + np.random.laplace(loc=0.0, scale=b, size=obj.shape)
+        return output
+
+    @dispatch((dict, list), (dict, list, np.ndarray, np.ScalarType))
+    def _add_noise(self, obj, sensitivity):
+        """Add Laplace noise to a list or a dictionary"""
+        output = copy.deepcopy(obj)
+        for i in self._seq_iter(obj):
+            sensitivity_tmp = self._pick_sensitivity(sensitivity, i)
+            output[i] = self._add_noise(obj[i], sensitivity_tmp)
+        return output
 
 
 class GaussianMechanism(DPDataAccessDefinition):
