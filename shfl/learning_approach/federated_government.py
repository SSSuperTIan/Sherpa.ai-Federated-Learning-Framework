from shfl.learning_approach.learning_approach import LearningApproach


class FederatedGovernment(LearningApproach):
    """
<<<<<<< HEAD
    Class used to represent Federated Government. Implements LearningApproach.
=======
    Class used to represent Federated Government (see: [Learning Approach](../Learning Approach))).
>>>>>>> 8b6a9a9b
    """

    def evaluate_global_model(self, data_test, label_test):
        """
        Evaluation of the performance of the global model.

        # Arguments:
            test_data: test dataset
            test_label: corresponding labels to test dataset
        """
        evaluation = self._model.evaluate(data_test, label_test)
        print("Global model test performance : " + str(evaluation))

    def deploy_central_model(self):
        """
        Deployment of the global learning model to each client (node) in the simulation.
        """
        for data_node in self._federated_data:
            data_node.set_model_params(self._model.get_model_params())

    def evaluate_clients(self, data_test, label_test):
        """
        Evaluation of local learning models over global test dataset.

        # Arguments:
            test_data: test dataset
            test_label: corresponding labels to test dataset
        """
        for data_node in self._federated_data:
            # Predict local model in test
            evaluation, local_evaluation = data_node.evaluate(data_test, label_test)
            if local_evaluation is not None:
                print("Performance client " + str(data_node) + ": Global test: " + str(evaluation)
                     + ", Local test: " + str(local_evaluation))
            else:
                print("Test performance client " + str(data_node) + ": " + str(evaluation))

    def train_all_clients(self):
        """
        Implementation of the abstract method of class [Learning Approach](../Learning Approach/#learningapproach-class)
        """
        for data_node in self._federated_data:
            data_node.train_model()

    def aggregate_weights(self):
        """
        Implementation of the abstract method of class [Learning Approach](../Learning Approach/#learningapproach-class)
        """
        weights = []
        for data_node in self._federated_data:
            weights.append(data_node.query_model_params())

        aggregated_weights = self._aggregator.aggregate_weights(weights)

        # Update server weights
        self._model.set_model_params(aggregated_weights)

    def run_rounds(self, n, test_data, test_label):
        """
        Implementation of the abstract method of class [Learning Approach](../Learning Approach/#learningapproach-class)

<<<<<<< HEAD
        # Arguments:
            n: Number of rounds
            test_data: Test data for evaluation between rounds
            test_label: Test label for evaluation between rounds

=======
        Run one more round beginning in the actual state testing in test data and federated_local_test.
>>>>>>> 8b6a9a9b
        """
        for i in range(0, n):
            print("Accuracy round " + str(i))
            self.deploy_central_model()
            self.train_all_clients()
            self.evaluate_clients(test_data, test_label)
            self.aggregate_weights()
            self.evaluate_global_model(test_data, test_label)
            print("\n\n")<|MERGE_RESOLUTION|>--- conflicted
+++ resolved
@@ -3,11 +3,7 @@
 
 class FederatedGovernment(LearningApproach):
     """
-<<<<<<< HEAD
-    Class used to represent Federated Government. Implements LearningApproach.
-=======
-    Class used to represent Federated Government (see: [Learning Approach](../Learning Approach))).
->>>>>>> 8b6a9a9b
+    Class used to represent Federated Government (see: [Learning Approach](../learning_approach))).
     """
 
     def evaluate_global_model(self, data_test, label_test):
@@ -47,7 +43,7 @@
 
     def train_all_clients(self):
         """
-        Implementation of the abstract method of class [Learning Approach](../Learning Approach/#learningapproach-class)
+        Implementation of the abstract method of class [Learning Approach](../learning_approach/#learningapproach-class)
         """
         for data_node in self._federated_data:
             data_node.train_model()
@@ -69,15 +65,13 @@
         """
         Implementation of the abstract method of class [Learning Approach](../Learning Approach/#learningapproach-class)
 
-<<<<<<< HEAD
+        Run one more round beginning in the actual state testing in test data and federated_local_test.
+
         # Arguments:
             n: Number of rounds
             test_data: Test data for evaluation between rounds
             test_label: Test label for evaluation between rounds
 
-=======
-        Run one more round beginning in the actual state testing in test data and federated_local_test.
->>>>>>> 8b6a9a9b
         """
         for i in range(0, n):
             print("Accuracy round " + str(i))
