import abc


class LearningApproach(abc.ABC):
    """
    Abstract class Class used to represent a Learning Approach.

    # Arguments:
<<<<<<< HEAD
        federated_data: Federated data to use. (see: [FederatedData](../../private/federated_operation/#federateddata-class))
        model_builder: Function that return a trainable model (see: [Model](../../model))
        aggregator: federated aggregator function (see: [Federated Aggregator](../../federated_aggregator))
=======
        model_builder: Function that return a trainable model (see: [Model](../../Model))
        federated_data: Federated data to use. (see: [Private](../../Private/Federated Operation))
        aggregator: Federated aggregator function (see: [Federated Aggregator](../../Federated Aggregator))
>>>>>>> e9f3dc14
    """
    def __init__(self, model_builder, federated_data, aggregator):
        self._federated_data = federated_data
        self._model = model_builder()
        self._aggregator = aggregator
        for data_node in federated_data:
            data_node.model = model_builder()

    @abc.abstractmethod
    def train_all_clients(self):
        """
        Initialize the models of each client and train them
        """

    @abc.abstractmethod
    def aggregate_weights(self):
        """
        Calculate aggregated weights and update clients and server models
        """

    @abc.abstractmethod
    def run_rounds(self, n, test_data, test_label):
        """
        Run one more round beggining in the actual state
        """<|MERGE_RESOLUTION|>--- conflicted
+++ resolved
@@ -6,15 +6,9 @@
     Abstract class Class used to represent a Learning Approach.
 
     # Arguments:
-<<<<<<< HEAD
-        federated_data: Federated data to use. (see: [FederatedData](../../private/federated_operation/#federateddata-class))
         model_builder: Function that return a trainable model (see: [Model](../../model))
-        aggregator: federated aggregator function (see: [Federated Aggregator](../../federated_aggregator))
-=======
-        model_builder: Function that return a trainable model (see: [Model](../../Model))
-        federated_data: Federated data to use. (see: [Private](../../Private/Federated Operation))
-        aggregator: Federated aggregator function (see: [Federated Aggregator](../../Federated Aggregator))
->>>>>>> e9f3dc14
+        federated_data: Federated data to use. (see: [Private](../../private/federated_operation/#federateddata-class))
+        aggregator: Federated aggregator function (see: [Federated Aggregator](../../federated_aggregator))
     """
     def __init__(self, model_builder, federated_data, aggregator):
         self._federated_data = federated_data
