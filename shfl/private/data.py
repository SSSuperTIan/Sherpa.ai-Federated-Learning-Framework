import abc
import numpy as np


class LabeledData:
    """
    Class to represent labeled data

    # Arguments:
        data: Features representing a data sample
        label: Label for this sample

    # Properties:
        data: getter and setter for data
        label: getter and setter for the data label
    """
    def __init__(self, data, label):
        self._data = data
        self._label = label

    @property
    def data(self):
        return self._data

    @data.setter
    def data(self, data):
        self._data = data

    @property
    def label(self):
        return self._label

    @label.setter
    def label(self, label):
        self._label = label


class DataAccessDefinition(abc.ABC):
    """
    Interface that must be implemented in order to define how to access the private data.
    """

    @abc.abstractmethod
    def apply(self, data):
        """
        Every implementation needs to implement this method defining how data will be returned.

        # Arguments:
            data: Raw data that are going to be accessed

        # Returns:
            result_data: Result data, function of argument data
        """
            

class DPDataAccessDefinition(DataAccessDefinition):
    """
    Interface that must be implemented in order to define how to access differentially private data.
    Moreover, it provides some tools to ensure a proper implementation of Differential Privacy.
    """

    @staticmethod
    def _check_epsilon_delta(epsilon_delta):
        """
        It checks if the epsilon_delta parameter correctly represents the epsilon and delta values in
        epsilon-delta Differential Privacy. If the check fails, it throws an ValueError exception
        with the appropriate message

        # Arguments:
            epsilon_delta: a tuple of values, which should be the epsilon and delta values in
                epsilon-delta Differential Privacy.

        """
        if len(epsilon_delta) != 2:
            raise ValueError("epsilon_delta parameter should be a tuple with two elements, but {} were given"
                             .format(len(epsilon_delta)))
        if epsilon_delta[0] < 0:
            raise ValueError("Epsilon has to be greater than zero")
        if epsilon_delta[1] < 0:
            raise ValueError("Delta has to be greater than 0 and less than 1")

    @staticmethod
    def _check_binary_data(data):
        """
        It checks if the given argument is made of binary elements or not.
        If the check fails, it throws an ValueError exception with the appropriate message

        # Arguments:
            data: input value which is expected to be made of binary elements.

        """
        if not np.array_equal(data, data.astype(bool)):
            raise ValueError(
                "This mechanism works with binary data, but input is not binary")

    @staticmethod
    def _check_sensitivity_positive(sensitivity):
        """
        It checks if the given sensitivity values are strictly positive (>0)

        # Arguments:
            sensitivity: sensitivity values which should be strictly positive (>0).

        If the check fails, it throws an ValueError exception with the appropriate message
        """
        if isinstance(sensitivity, (np.ScalarType, np.ndarray)):
            sensitivity = np.asarray(sensitivity)
            if (sensitivity < 0).any():
                raise ValueError(
                    "Sensitivity of the query cannot be negative")

    @staticmethod
    def _check_sensitivity_shape(sensitivity, query_result):
        """
        It checks if the given sensitivity values fit the shape of the query_result

        # Arguments:
            sensitivity: sensitivity values which should be strictly positive (>0).
            query_result: output of a query

        If the check fails, it throws an ValueError exception with the appropriate message
        """
        if sensitivity.size > 1:
            if sensitivity.size > query_result.size:
                raise ValueError(
                    "Provided more sensitivity values than query outputs")
            if not all((m == n) for m, n in zip(sensitivity.shape[::-1], query_result.shape[::-1])):
                raise ValueError("Sensitivity array dimension " + str(sensitivity.shape) +
<<<<<<< HEAD
                                 " cannot be broadcasted to query result dimension " + str(query_result.shape))
                
=======
                                 " cannot be broadcast to query result dimension " + str(query_result.shape))
>>>>>>> 9c64eccc

    @staticmethod
    def _check_sensitivity_list(sensitivity, query_result):
        """
        It checks if the given sensitivity values fit the shape of the query_result.
        Moreover, if the input sensitivity is a scalar or array, 
        this is wrapped in a list of suitable length. If the check fails, 
        it throws an ValueError exception with the appropriate message.

        # Arguments:
            sensitivity: sensitivity values (either scalar, array or list of arrays)
            query_result: output of a query
            
        # Returns:
            sensitivity: sensitivity values either unchanged, 
            or wrapped in a list of suitable length
        """
        if isinstance(sensitivity, list):
            if len(sensitivity) > 1 and len(sensitivity) != len(query_result):
                raise ValueError(
                    "Input sensitivity length " + str(len(sensitivity)) + 
                    " does not match query_result (list) length" +
                    str(len(query_result)) + ".")
        else:
            sensitivity = [sensitivity] * len(query_result)
            
        return sensitivity
        
    
    @property
    @abc.abstractmethod
    def epsilon_delta(self):
        """
        Every differentially private mechanism needs to implement this property

        # Returns:
            epsilon_delta: Privacy budget spent each time this differentially private mechanism is used

        """


class UnprotectedAccess(DataAccessDefinition):
    """
    This class implements access to data without restrictions, plain data will be returned.
    """
    def apply(self, data):
        return data<|MERGE_RESOLUTION|>--- conflicted
+++ resolved
@@ -126,39 +126,8 @@
                     "Provided more sensitivity values than query outputs")
             if not all((m == n) for m, n in zip(sensitivity.shape[::-1], query_result.shape[::-1])):
                 raise ValueError("Sensitivity array dimension " + str(sensitivity.shape) +
-<<<<<<< HEAD
-                                 " cannot be broadcasted to query result dimension " + str(query_result.shape))
-                
-=======
-                                 " cannot be broadcast to query result dimension " + str(query_result.shape))
->>>>>>> 9c64eccc
-
-    @staticmethod
-    def _check_sensitivity_list(sensitivity, query_result):
-        """
-        It checks if the given sensitivity values fit the shape of the query_result.
-        Moreover, if the input sensitivity is a scalar or array, 
-        this is wrapped in a list of suitable length. If the check fails, 
-        it throws an ValueError exception with the appropriate message.
-
-        # Arguments:
-            sensitivity: sensitivity values (either scalar, array or list of arrays)
-            query_result: output of a query
-            
-        # Returns:
-            sensitivity: sensitivity values either unchanged, 
-            or wrapped in a list of suitable length
-        """
-        if isinstance(sensitivity, list):
-            if len(sensitivity) > 1 and len(sensitivity) != len(query_result):
-                raise ValueError(
-                    "Input sensitivity length " + str(len(sensitivity)) + 
-                    " does not match query_result (list) length" +
-                    str(len(query_result)) + ".")
-        else:
-            sensitivity = [sensitivity] * len(query_result)
-            
-        return sensitivity
+                                 " cannot broadcast to query result dimension " +
+                                 str(query_result.shape))
         
     
     @property
