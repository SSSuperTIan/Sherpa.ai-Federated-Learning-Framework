--- conflicted
+++ resolved
@@ -12,13 +12,8 @@
     before query it or an exception will be raised. A method to transform private data is also provided. This is
     a mechanism that allows data preprocessing or related task over data.
 
-<<<<<<< HEAD
     A model (see: [Model](../../model)) can be deployed in the DataNode and use private data
-    in order to learn. It is assumed that a model is represented by its parameters and the access to this parameters
-=======
-    A model (see: [Model](../../Model)) can be deployed in the DataNode and use private data
     in order to learn. It is assumed that a model is represented by its parameters and the access to these parameters
->>>>>>> e9f3dc14
     must be also configured before queries.
     """
 
@@ -112,16 +107,11 @@
 
     def apply_data_transformation(self, private_property, federated_transformation):
         """
-        Executes FederatedTransformation (see: [Federated Operation](../federated_operation)) over private date.
+        Executes FederatedTransformation (see: [Federated Operation](../federated_operation)) over private data.
 
         # Arguments:
-<<<<<<< HEAD
-            name: String with the key identifier for the data
+            private_property: String with the key identifier for the data
             federated_transformation: Operation to execute (see: [Federated Operation](../federated_operation))
-=======
-            private_property: String with the key identifier for the data
-            federated_transformation: Operation to execute (see: [Federated Operation](../Federated Operation))
->>>>>>> e9f3dc14
         """
         federated_transformation.apply(self._private_data[private_property])
 
@@ -159,11 +149,7 @@
 
         # Arguments:
             training_data_key: String identifying the private data to use for this model. This key must contain \
-<<<<<<< HEAD
             LabeledData (see: [LabeledData](../data/#labeleddata))
-=======
-            LabeledData (see: [Data](../../Data))
->>>>>>> e9f3dc14
         """
         labeled_data = self._private_data.get(training_data_key)
         if not hasattr(labeled_data, 'data') or not hasattr(labeled_data, 'label'):
